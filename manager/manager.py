<<<<<<< HEAD
from __future__ import annotations
import asyncio
from dataclasses import dataclass
from datetime import datetime, timedelta
import logging
import random
from typing import Any, Iterator, cast
from uuid import uuid4
=======
from datetime import datetime
from typing import Generator, NoReturn
import subprocess
import libvirt
>>>>>>> 3888ecfb

from pydantic import UUID4, IPvAnyAddress

<<<<<<< HEAD
from .config import Config, ManagerConfig
from .plan import Plan, VMConfig
from .repository import repository

logger = logging.getLogger("uvicorn")
=======
from .utils import generate_timesrv_xml, IMGS_PATH
from .config import Config, ManagerConfig, VMConfig
>>>>>>> 3888ecfb


class Manager:
    def __init__(self, name: str, config: Config, plan: Plan):
        self._name = name
        self._config = config
<<<<<<< HEAD
        self._plan = plan
        self._update_last_hearbeats()
=======
        self._conn = libvirt.open('qemu:///system')
>>>>>>> 3888ecfb

    @classmethod
    async def create(cls, name: str):
        config = await repository.get_config()
        plan = await repository.get_plan()
        manager = cls(name=name, config=config, plan=plan)
        await manager._replan()
        return manager

    @property
    def config(self):
        return self._config

    def hearbeat(self, token: UUID4):
        self._last_hearbeats[token] = datetime.now()

    def connection_status(self, token: UUID4) -> ConnectionStatus:
        last_beat = self._last_hearbeats[token]
        last_beat_before = datetime.now() - last_beat
        is_inactive = last_beat_before > self._config.general.max_inactive
        return ConnectionStatus(
            last_beat_at=last_beat,
            last_beat_before=last_beat_before,
            is_dead=is_inactive,
        )

    async def execute_plan_forever(self):
        while True:
            for vm in self.my_vms():
                status = self.connection_status(vm.token)
                if status.is_dead:
                    logger.error(f"VM #{vm.token} is dead")
            for manager in self.other_managers():
                status = self.connection_status(manager.token)
                if status.is_dead:
                    logger.error(f"Manager {manager.name} #{manager.token} is dead")
            await asyncio.sleep(1)

    async def watch_changes_forever(self):
        asyncio.create_task(self._watch_plan_changes())
        asyncio.create_task(self._watch_config_changes())

    async def _watch_plan_changes(self):
        async for plan in repository.watch_plan():
            logger.info(f"plan changed, current version: {plan.version}")
            self._assign_plan(plan)

    async def _watch_config_changes(self):
        async for config in repository.watch_config():
            logger.info("config changed")
            self._config = config
            await self._replan()
            self._update_last_hearbeats()

    async def _replan(self):
        new_plan = self._make_new_plan()
        if new_plan is not self._plan:
            await repository.save_plan(new_plan)
            self._assign_plan(new_plan)

    def _make_new_plan(self) -> Plan:
        new_vms = []
        changed = False
        for service in self._config.services:
            vms = self._plan.for_service(service.name)
            delta = service.replicas - len(vms)
            if delta != 0:
                changed = True
            for _ in range(delta):
                manager = self._assign_host_for_new_vm()
                vms.append(
                    VMConfig(
                        service=service.name,
                        manager=manager.name,
                        address=cast(Any, "127.0.0.1"),
                        token=uuid4(),
                    )
                )
            for _ in range(-delta):
                to_remove = self._choose_vm_to_delete(vms)
                vms.remove(to_remove)
            new_vms += vms

        new_version = self._plan.version + 1
        return Plan(version=new_version, vms=new_vms) if changed else self._plan

    def _assign_host_for_new_vm(self) -> ManagerConfig:
        return random.choice(self._config.managers)

    def _choose_vm_to_delete(self, vms: list[VMConfig]) -> VMConfig:
        return random.choice(vms)

    def _assign_plan(self, plan: Plan):
        self._plan = plan
        self._update_last_hearbeats()

    def _update_last_hearbeats(self):
        tokens = self._relevant_tokens()
        now = datetime.now()
        if not hasattr(self, "_last_hearbeats"):
            self._last_hearbeats = {}
        self._last_hearbeats = {token: now for token in tokens} | self._last_hearbeats

    def _relevant_tokens(self) -> Iterator[UUID4]:
        yield from (
            *(manager.token for manager in self.other_managers()),
            *(vm.token for vm in self.my_vms()),
        )

    def other_managers(self) -> Iterator[ManagerConfig]:
        yield from (
            manager for manager in self._config.managers if manager.name != self._name
        )

    def my_vms(self) -> Iterator[VMConfig]:
        yield from (vm for vm in self._plan.vms if vm.manager == self._name)


@dataclass
class ConnectionStatus:
    last_beat_at: datetime
    last_beat_before: timedelta
    is_dead: bool


<<<<<<< HEAD
manager: Manager = cast(Any, None)
=======
    def last_heartbeat(self, token: UUID4) -> datetime:
        return self._last_hearbeats[token]

    def get_ip(self, domain_name: str):
        domain = self._conn.lookupByName(domain_name)
        ifaces = domain.interfaceAddresses(libvirt.VIR_DOMAIN_INTERFACE_ADDRESSES_SRC_AGENT, 0)

        return ifaces['eth0']['addrs'][0]['addr']

    def _create_timesrv_vm(self, name: str):
        subprocess.run(["cp", f"{IMGS_PATH}/timesrv.qcow2" , f"{IMGS_PATH}/{name}.qcow2"], check=True)

        try:
            self._conn.createXML(generate_timesrv_xml(name), 0)
        except libvirt.libvirtError as e:
            raise Exception(f"Failed to create VM: {e}")

    def delete_vm(self, name: str):
        try:
            dom = self._conn.lookupByName(name)

            if dom.isActive():
                dom.destroy()

            subprocess.run(["rm", f"{IMGS_PATH}/{name}.qcow2"], check=True)
        except libvirt.libvirtError as e:
            raise Exception(f"Failed to delete VM: {e}")

    def create_new_vm(self, name: str, service: str):
        if service == "timesrv":
            self._create_timesrv_vm(name)
>>>>>>> 3888ecfb
<|MERGE_RESOLUTION|>--- conflicted
+++ resolved
@@ -1,4 +1,3 @@
-<<<<<<< HEAD
 from __future__ import annotations
 import asyncio
 from dataclasses import dataclass
@@ -7,37 +6,30 @@
 import random
 from typing import Any, Iterator, cast
 from uuid import uuid4
-=======
 from datetime import datetime
 from typing import Generator, NoReturn
 import subprocess
 import libvirt
->>>>>>> 3888ecfb
 
 from pydantic import UUID4, IPvAnyAddress
 
-<<<<<<< HEAD
 from .config import Config, ManagerConfig
 from .plan import Plan, VMConfig
 from .repository import repository
 
-logger = logging.getLogger("uvicorn")
-=======
 from .utils import generate_timesrv_xml, IMGS_PATH
 from .config import Config, ManagerConfig, VMConfig
->>>>>>> 3888ecfb
+
+logger = logging.getLogger("uvicorn")
 
 
 class Manager:
     def __init__(self, name: str, config: Config, plan: Plan):
         self._name = name
         self._config = config
-<<<<<<< HEAD
         self._plan = plan
         self._update_last_hearbeats()
-=======
         self._conn = libvirt.open('qemu:///system')
->>>>>>> 3888ecfb
 
     @classmethod
     async def create(cls, name: str):
@@ -155,17 +147,6 @@
     def my_vms(self) -> Iterator[VMConfig]:
         yield from (vm for vm in self._plan.vms if vm.manager == self._name)
 
-
-@dataclass
-class ConnectionStatus:
-    last_beat_at: datetime
-    last_beat_before: timedelta
-    is_dead: bool
-
-
-<<<<<<< HEAD
-manager: Manager = cast(Any, None)
-=======
     def last_heartbeat(self, token: UUID4) -> datetime:
         return self._last_hearbeats[token]
 
@@ -197,4 +178,13 @@
     def create_new_vm(self, name: str, service: str):
         if service == "timesrv":
             self._create_timesrv_vm(name)
->>>>>>> 3888ecfb
+
+
+@dataclass
+class ConnectionStatus:
+    last_beat_at: datetime
+    last_beat_before: timedelta
+    is_dead: bool
+
+
+manager: Manager = cast(Any, None)